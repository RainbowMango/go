--- conflicted
+++ resolved
@@ -12,11 +12,8 @@
 
 import (
 	"crypto"
-<<<<<<< HEAD
 	"crypto/internal/boring"
-=======
 	"encoding/binary"
->>>>>>> 3ce865d7
 	"errors"
 	"hash"
 )
